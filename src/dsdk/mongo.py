# -*- coding: utf-8 -*-
"""Mongo."""

from __future__ import annotations

from abc import ABC
from contextlib import contextmanager
from logging import (
    INFO,
    Logger,
    LoggerAdapter,
    NullHandler,
    basicConfig,
    getLogger,
)
from typing import (
    TYPE_CHECKING,
    Any,
    Dict,
    Generator,
    Optional,
    Sequence,
    cast,
)

from configargparse import ArgParser as ArgumentParser

from .service import Batch, Model, Service
from .utils import retry

try:
    # Since not everyone will use mongo
    from bson.objectid import ObjectId
    from pymongo import MongoClient
    from pymongo.collection import Collection
    from pymongo.database import Database
    from pymongo.errors import AutoReconnect
except ImportError:
    MongoClient = None
    ObjectId = None
    Database = None
    AutoReconnect = None

# TODO Add import calling function from parent application
EXTRA = {"callingfunc": ""}
logger = getLogger(__name__)
FORMAT = '%(asctime)-15s - %(name)s - %(levelname)s - {"callingfunc": \
    "%(callingfunc)s", "module": "%(module)s", "function": "%(funcName)s", \
        %(message)s}'
basicConfig(format=FORMAT)
logger.setLevel(INFO)
# Add extra kwargs to message format
logger.addHandler(NullHandler())
logger = cast(Logger, LoggerAdapter(logger, EXTRA))


if TYPE_CHECKING:
    BaseMixin = Service
else:
    BaseMixin = ABC


class Mixin(BaseMixin):
    """Mixin."""

    def __init__(self, *, mongo_uri: Optional[str] = None, **kwargs):
        """__init__."""
        # inferred type of self._mongo_uri must not be optional...
        self._mongo_uri = cast(str, mongo_uri)
        super().__init__(**kwargs)

        # ... because self._mongo_uri is not optional
        assert self._mongo_uri is not None

    def inject_arguments(self, parser: ArgumentParser) -> None:
        """Inject arguments."""
        super().inject_arguments(parser)

        def _inject_mongo_uri(mongo_uri: str) -> str:
            self._mongo_uri = mongo_uri
            return mongo_uri

        parser.add(
            "--mongo-uri",
            required=True,
            help=(
                "Mongo URI used to connect to a Mongo database: "
                "mongodb://USER:PASS@HOST1,HOST2,.../DATABASE?"
                "replicaset=REPLICASET&authsource=admin "
                "Url encode all parts: PASS in particular"
            ),
            env_var="MONGO_URI",
            type=_inject_mongo_uri,
        )

    @contextmanager
    def open_mongo(self) -> Generator:
        """Open mongo."""
        with open_database(self._mongo_uri) as database:
            yield database


class EvidenceMixin(Mixin):
    """Evidence Mixin."""

    def __init__(self, **kwargs):
        """__init__."""
        super().__init__(**kwargs)

    @contextmanager
    def open_batch(
        self, key: Any = None, model: Optional[Model] = None
    ) -> Generator[Batch, None, None]:
        """Open batch."""
        if key is None:
            key = ObjectId()
        with super().open_batch(key) as batch:
            doc = batch.as_insert_doc(model)  # <- model dependency
            with self.open_mongo() as database:
                key = insert_one(database.batches, doc)
                logger.info(
                    '"action": "insert", "database": "%s", "collection": "%s"',
                    database.name,
                    database.collection.name,
                )
            yield batch

<<<<<<< HEAD
            key, doc = batch.as_update_doc()
            with self.open_mongo() as database:
                update_one(database.batches, key, doc)
                logger.info(
                    '"action": "update", "database": "%s", "collection": "%s"',
                    database.name,
                    database.collection.name,
                )
=======
        key, doc = batch.as_update_doc()
        with self.open_mongo() as database:
            update_one(database.batches, key, doc)
>>>>>>> aa0bc1ca

    def store_evidence(self, batch: Batch, *args, **kwargs) -> None:
        """Store Evidence."""
        super().store_evidence(batch, *args, **kwargs)
        exclude = kwargs.get("exclude", ())
        while args:
            key, df, *args = args  # type: ignore
            # TODO We need to check column types and convert as needed
            # TODO Find a way to add batch_id without mutating df
            df["batch_id"] = batch.key
            columns = df[[c for c in df.columns if c not in exclude]]
            docs = columns.to_dict(orient="records")
            with self.open_mongo() as database:
                result = insert_many(database[key], docs)
                assert columns.shape[0] == len(result.inserted_ids), (
                    '"action" "insert_many", "database": "%s", "collection": \
                        "%s", "message": "columns.shape[0] != \
                            len(results.inserted_ids)"'
                    % (database.name, database.collection.name)
                )

                # TODO: Better exception
            df.drop(columns=["batch_id"], inplace=True)
            logger.info(
                '"action": "insert_many", "database": "%s", \
                    "collection": "%s", "count": %s',
                database.name,
                database.collection.name,
                len(df.index),
            )


@contextmanager
def open_database(
    uri: str, document_class=dict, tz_aware=True, connect=True, **kwargs
) -> Database:
    """Contextmanager for database.

    Ensures that the mongo connection is opened and closed.

    uri:
        mongodb://user:pass@host1,host2,host3/database?replicaSet=replica&authSource=admin

    Like any uri, components (like user and pass) must be urlencoded to
        prevent special characters (like the slash following user's
        domain or an '@' in a password') from creating an invalid uri.
    Do not urlencode the entire uri.
    """
    with MongoClient(
        uri,
        document_class=document_class,
        tz_aware=tz_aware,
        connect=connect,
        **kwargs,
    ) as client:
        database = client.get_database()
        # is_master to force lazy connection open
        is_master = client.admin.command("ismaster")
        logger.debug(
            '{"opened_mongo_database: {"name": "%s", "is_master": "%s"}}',
            database.name,
            is_master,
        )
        try:
            yield database
        finally:
            logger.debug(
                '{"close_mongo_database: {"name": "%s"}}', database.name
            )


@retry(AutoReconnect)
def insert_one(collection: Collection, doc: Dict[str, Any]):
    """Insert one with retry."""
    return collection.insert_one(doc)


@retry(AutoReconnect)
def insert_many(collection: Collection, docs: Sequence[Dict[str, Any]]):
    """Insert many with retry."""
    return collection.insert_many(docs)


@retry(AutoReconnect)
def update_one(
    collection: Collection, key: Dict[str, Any], doc: Dict[str, Any]
):
    """Update one with retry."""
    return collection.update_one(key, doc)<|MERGE_RESOLUTION|>--- conflicted
+++ resolved
@@ -125,20 +125,14 @@
                 )
             yield batch
 
-<<<<<<< HEAD
-            key, doc = batch.as_update_doc()
-            with self.open_mongo() as database:
-                update_one(database.batches, key, doc)
-                logger.info(
-                    '"action": "update", "database": "%s", "collection": "%s"',
-                    database.name,
-                    database.collection.name,
-                )
-=======
         key, doc = batch.as_update_doc()
         with self.open_mongo() as database:
             update_one(database.batches, key, doc)
->>>>>>> aa0bc1ca
+            logger.info(
+                '"action": "update", "database": "%s", "collection": "%s"',
+                database.name,
+                database.collection.name,
+            )
 
     def store_evidence(self, batch: Batch, *args, **kwargs) -> None:
         """Store Evidence."""
